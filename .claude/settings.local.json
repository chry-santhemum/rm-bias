--- conflicted
+++ resolved
@@ -28,14 +28,10 @@
       "Bash(timeout 10 python3:*)",
       "WebSearch",
       "WebFetch(domain:sbert.net)",
-<<<<<<< HEAD
-      "Bash(git check-ignore:*)"
-=======
       "Bash(git add:*)",
       "Bash(git commit:*)",
       "mcp__ide__getDiagnostics",
       "Bash(timeout 30 python3:*)"
->>>>>>> 71133305
     ],
     "deny": [
       "Bash(rm:*)",
